--- conflicted
+++ resolved
@@ -634,10 +634,6 @@
         st.dataframe(viab_sim, use_container_width=True)
 
 with tab6:
-<<<<<<< HEAD
-    st.subheader("Draft Results")
-    df_log = pd.DataFrame(st.session_state["draft_log"])
-=======
     st.subheader("Team Summary")
     df_log = pd.DataFrame(st.session_state["draft_log"])
     summary_rows = []
@@ -667,7 +663,6 @@
         st.dataframe(summary_df, use_container_width=True)
 
     st.subheader("Draft Results")
->>>>>>> 801efb70
     edited = st.data_editor(df_log, num_rows="dynamic", use_container_width=True, key="draft_editor")
     if not edited.equals(df_log):
         st.session_state["draft_log"] = edited.to_dict("records")
