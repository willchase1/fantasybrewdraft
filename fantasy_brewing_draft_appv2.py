import streamlit as st
import pandas as pd
import json
import random
import os
import io
from collections import defaultdict, Counter

st.set_page_config(page_title="Fantasy Brewing Draft Advisor", layout="wide")

# --- Global CSS for better row UX ---
st.markdown("""
<style>
.hover-row {
    padding: 6px 8px;
    border-radius: 6px;
    transition: background-color 0.12s ease-in-out;
}
.hover-row:hover {
    background-color: rgba(200, 200, 200, 0.18);
}
.block-container .stExpander {
    margin-bottom: 0.35rem;
}
</style>
""", unsafe_allow_html=True)

@st.cache_data
def load_data():
    ingredients = pd.read_csv("ingredients_2025.csv")
    with open("style_matrix.json") as f:
        style_matrix = json.load(f)
    with open("ingredient_scarcity.json") as f:
        scarcity = pd.DataFrame(json.load(f))
    # Opponent model is optional
    opponent_model = None
    try:
        with open("opponent_model.json") as f:
            opponent_model = json.load(f)
    except Exception:
        pass
    return ingredients, style_matrix, scarcity, opponent_model

ingredients, style_matrix, scarcity_df, opponent_model = load_data()

# --- Persist draft state locally ---
SAVE_FILE = "draft_autosave.json"

def load_state():
    """Load draft state from disk if it exists."""
    if os.path.exists(SAVE_FILE):
        try:
            with open(SAVE_FILE) as f:
                return json.load(f)
        except Exception:
            return {}
    return {}

def save_state(state):
    """Persist draft state to disk."""
    try:
        with open(SAVE_FILE, "w") as f:
            json.dump(state, f)
    except Exception:
        pass

# ---- Availability helper (alias-aware) ----
def build_available_set(ingredients_df):
    base_aliases = ["Base Malt", "Base Malts", "Base Malts and Extracts"]
    hop_aliases = ["Hop", "Hops"]
    yeast_aliases = ["Yeast", "Yeasts"]
    adjunct_aliases = ["Adjunct", "Adjuncts", "Adjuncts/Spices/Fruits"]
    specialty_aliases = [
        "Specialty", "Specialty Malt", "Specialty Malts",
        "Specialty Malt and Flaked Grains", "Specialty Malts and Flaked Grains",
        "Flaked Grains", "Flaked/Other Grains"
    ]
    extra_aliases = ["Extra", "Extras"]

    def extract(alias_list):
        vals = []
        for colname in alias_list:
            if colname in ingredients_df.columns:
                vals.extend(ingredients_df[colname].dropna().unique().tolist())
        return set(vals)

    avail = set()
    for aliases in [base_aliases, hop_aliases, yeast_aliases, adjunct_aliases, specialty_aliases, extra_aliases]:
        avail |= extract(aliases)
    return avail

# ---- Style bias (optional) ----
style_bias = None
try:
    with open("style_bias.json") as f:
        style_bias = json.load(f)
except Exception:
    style_bias = None

def ingredient_style_bias(ingredient, style_matrix, style_bias):
    if not style_bias:
        return 1.0
    bias_factor = 1.0
    for family, data in style_bias.items():
        styles = data.get("styles", [])
        weight = data.get("weight", 1.0)
        for style in styles:
            if style in style_matrix:
                for cat, ings in style_matrix[style].items():
                    if ingredient in ings:
                        bias_factor = max(bias_factor, weight)
    return bias_factor

# --- Helper maps ---
ingredient_to_category = {}
for style, cats in style_matrix.items():
    for cat, ing_list in cats.items():
        for ing in ing_list:
            ingredient_to_category[ing] = cat

all_categories = ["Base Malt", "Hop", "Yeast", "Adjunct", "Specialty"]

# --- Rulebook-aware requirements status ---
DEFAULT_ROUNDS = 7  # base number of rounds before optional round 8

def bucket_for_rules(category_label: str) -> str:
    if category_label == "Base Malt":
        return "Malt"
    if category_label == "Hop":
        return "Hop"
    if category_label == "Yeast":
        return "Yeast"
    if category_label == "Adjunct":
        return "Adjunct"
    return "Flex"  # Specialty/Extra -> Flex only

def compute_rules_status(my_picks, ingredient_to_category, total_picks):
    counts = {"Malt":0, "Hop":0, "Yeast":0, "Adjunct":0, "Flex":0}
    for ing in my_picks:
        ui_cat = ingredient_to_category.get(ing, "Specialty")
        bucket = bucket_for_rules(ui_cat)
        counts[bucket] += 1

    required_min = {"Malt":1, "Hop":1, "Yeast":1, "Adjunct":1}
    required_met = {k: counts[k] >= v for k,v in required_min.items()}
    required_remaining = {k: max(0, v - counts[k]) for k,v in required_min.items()}

    satisfied_core = sum(min(counts[k], 1) for k in required_min.keys())
    flex_used = max(0, len(my_picks) - satisfied_core)
    flex_remaining = max(0, 3 - flex_used)

    picks_remaining = max(0, total_picks - len(my_picks))

    required_slots_left = sum(required_remaining.values())
    feasible = required_slots_left <= picks_remaining

    status = {
        "counts": counts,
        "required_met": required_met,
        "required_remaining": required_remaining,
        "flex_used": flex_used,
        "flex_remaining": flex_remaining,
        "picks_remaining": picks_remaining,
        "required_slots_left": required_slots_left,
        "feasible": feasible
    }
    return status

# --- Sidebar controls ---
st.sidebar.header("Draft Setup")
saved_state = load_state()
if "draft_log" not in st.session_state:
    st.session_state["draft_log"] = saved_state.get("draft_log", [])
if "players" not in st.session_state:
    st.session_state["players"] = saved_state.get("players", [])

existing_players = st.session_state.get("players", [])
num_players = st.sidebar.number_input(
    "Number of players", min_value=4, max_value=20,
    value=len(existing_players) if existing_players else 10, step=1
)

players = []
for i in range(int(num_players)):
    default_name = existing_players[i] if i < len(existing_players) else ""
    nm = st.sidebar.text_input(f"Seat {i+1}", value=default_name, key=f"player_{i}")
    players.append(nm.strip() or f"Player {i+1}")
st.session_state["players"] = players
save_state({"players": players, "draft_log": st.session_state.get("draft_log", [])})

enable_round8 = st.sidebar.checkbox("Enable optional 8th round", value=False)
TOTAL_PICKS = DEFAULT_ROUNDS + (1 if enable_round8 else 0)

prev_draft_pos = int(st.session_state.get("draft_pos", 1))
draft_position = st.sidebar.number_input(
    "Your draft position (Round 1)", min_value=1, max_value=num_players,
    value=min(num_players, prev_draft_pos), step=1
)
st.session_state["draft_pos"] = int(draft_position)
st.sidebar.caption("Snake draft: end of round 1 means first pick in round 2.")

st.sidebar.header("Room Bias (opponent behavior)")
bias_choice = st.sidebar.selectbox("How aggressively should we anticipate snipes?", ["Off","Conservative","Aggressive"], index=1)
bias_weight = {"Off":0.0, "Conservative":0.75, "Aggressive":1.5}[bias_choice]
if opponent_model is None and bias_choice != "Off":
    st.sidebar.warning("No opponent model file found. Bias effects will be limited.")

st.sidebar.header("Category Requirements")
required = {"Base Malt": 1, "Hop": 1, "Yeast": 1, "Adjunct": 1}
flex_slots = st.sidebar.number_input("Flex slots", min_value=0, max_value=5, value=3, step=1)

st.sidebar.header("Session")
reload_data = st.sidebar.button("Reload data files", key="reload_data_btn")
if reload_data:
    try:
        st.cache_data.clear()
    except Exception:
        pass
    st.rerun()

reset = st.sidebar.button("Reset session", type="primary")
if reset:
    st.session_state["draft_log"] = []
    save_state({"players": players, "draft_log": []})

draft_log = st.session_state.get("draft_log", [])

# derive team picks and drafted list
teams = {p: [] for p in players}
drafted = []
for rec in draft_log:
    plyr = rec.get("Player")
    ing = rec.get("Ingredient")
    if plyr in teams:
        teams[plyr].append(ing)
    else:
        teams[plyr] = [ing]
    drafted.append(ing)

your_name = players[int(draft_position)-1] if players else ""
my_picks = teams.get(your_name, [])

# --- Live rule status panel ---
rules = compute_rules_status(my_picks, ingredient_to_category, TOTAL_PICKS)

st.sidebar.header("Your Draft Status")
colA, colB = st.sidebar.columns(2)
with colA:
    st.metric("Picks Used", f"{len(my_picks)}/{TOTAL_PICKS}")
with colB:
    st.metric("Flex Left", f"{rules['flex_remaining']}/3")

st.sidebar.caption("Required categories (need 1 each):")
req_cols = st.sidebar.columns(4)
req_map = {"Malt":"Malt", "Hop":"Hop", "Yeast":"Yeast", "Adjunct":"Adjunct"}
i = 0
for key,label in req_map.items():
    met = rules["required_met"][key]
    rem = rules["required_remaining"][key]
    emoji = "✅" if met else "⚠️"
    req_cols[i].markdown(f"{emoji} **{label}**")
    if not met:
        req_cols[i].caption(f"Need {rem}")
    i += 1

if not rules["feasible"]:
    st.sidebar.error("Warning: Not enough picks remaining to satisfy all required categories.")
else:
    st.sidebar.success(f"Picks remaining: {rules['picks_remaining']}")

# --- Current draft state ---
total_picks_overall = TOTAL_PICKS * int(num_players)
overall_pick = len(draft_log) + 1
current_round = ((overall_pick - 1) // int(num_players)) + 1
order = list(range(int(num_players))) if current_round % 2 == 1 else list(range(int(num_players)-1, -1, -1))
idx_in_order = (overall_pick - 1) % int(num_players)
current_player = players[order[idx_in_order]] if overall_pick <= total_picks_overall else None

# --- Opponent data accessors ---
ingredient_popularity = {}
early_signal = {}
pair_lookup = defaultdict(int)

if opponent_model:
    for rec in opponent_model.get("ingredient_popularity", []):
        ing = rec.get("Ingredient")
        if ing:
            ingredient_popularity[ing] = rec
            early_signal[ing] = float(rec.get("Early_Score", 0.0))
    for rec in opponent_model.get("top_pairs", []):
        a = rec.get("A"); b = rec.get("B"); c = int(rec.get("PairCount", 0))
        if a and b:
            pair_lookup[(a,b)] += c
            pair_lookup[(b,a)] += c

# --- Tabs ---
tab1, tab2, tab3, tab4, tab5, tab6 = st.tabs([
    "Draft Board", "Style Viability", "Recommendations",
    "Blocks (deny-their-build)", "Mock Draft Simulator",
    "Results / Export"
])

# --- Draft Board ---
with tab1:
    st.subheader("Available Ingredients")

    if current_player:
        st.info(f"Round {current_round} • Pick {overall_pick} → {current_player}")
    else:
        st.success("Draft complete.")

    def add_pick(player, ing, cat):
        overall = len(st.session_state["draft_log"]) + 1
        round_no = ((overall - 1) // int(num_players)) + 1
        st.session_state["draft_log"].append({
            "Round": round_no,
            "Overall": overall,
            "Player": player,
            "Ingredient": ing,
            "Category": cat
        })
        save_state({"players": players, "draft_log": st.session_state["draft_log"]})
        st.rerun()

    # Build long list of available ingredients by category, based on sheet columns (alias-aware)
    long_rows = []
    base_aliases = ["Base Malt", "Base Malts", "Base Malts and Extracts"]
    hop_aliases = ["Hop", "Hops"]
    yeast_aliases = ["Yeast", "Yeasts"]
    adjunct_aliases = ["Adjunct", "Adjuncts", "Adjuncts/Spices/Fruits"]
    specialty_aliases = [
        "Specialty", "Specialty Malt", "Specialty Malts",
        "Specialty Malt and Flaked Grains", "Specialty Malts and Flaked Grains",
        "Flaked Grains", "Flaked/Other Grains"
    ]
    extra_aliases = ["Extra", "Extras"]

    def add_from_aliases(alias_list, category_label):
        for colname in alias_list:
            if colname in ingredients.columns:
                for val in ingredients[colname].dropna().unique().tolist():
                    long_rows.append({"Ingredient": str(val), "Category": category_label})

    add_from_aliases(base_aliases, "Base Malt")
    add_from_aliases(hop_aliases, "Hop")
    add_from_aliases(yeast_aliases, "Yeast")
    add_from_aliases(adjunct_aliases, "Adjunct")
    add_from_aliases(specialty_aliases, "Specialty")
    add_from_aliases(extra_aliases, "Extra")

    df_long = pd.DataFrame(long_rows).drop_duplicates()

    # Remove those already drafted
    df_long = df_long[~df_long["Ingredient"].isin(drafted)]

    # Quick availability summary
    avail_summary = df_long.groupby("Category")["Ingredient"].nunique().reindex(all_categories).fillna(0).astype(int)
    st.caption("Available now → " + " | ".join([f"{cat}: {avail_summary.loc[cat]}" for cat in all_categories]))

    # Show by category — keep Base Malt, Yeast, Hop open by default
    for cat in all_categories:
        sub = df_long[df_long["Category"]==cat]
        with st.expander(f"{cat} ({len(sub)})", expanded=(cat in ["Base Malt","Yeast","Hop"])):
            for ing in sorted(sub["Ingredient"].tolist()):
                with st.container():
                    st.markdown("<div class='hover-row'>", unsafe_allow_html=True)
                    cols = st.columns([6,2])
                    label = f"**{ing}**"
                    if ing in ingredient_popularity:
                        rec = ingredient_popularity[ing]
                        label += f"  \n<small>pop: {rec.get('Picks',0)} | avg slot: {round(float(rec.get('Avg_Slot',0)),1)}</small>"
                    cols[0].markdown(label, unsafe_allow_html=True)
                    if current_player and cols[1].button("Draft", key=f"draft-{cat}-{ing}"):
                        add_pick(current_player, ing, cat)
                    st.markdown("</div>", unsafe_allow_html=True)

    st.divider()
    st.subheader("My Picks")
    st.write(my_picks if my_picks else "No picks yet.")
    st.subheader("All Drafted (any team)")
    st.write(drafted if drafted else "Nothing drafted yet.")

# --- Style Viability ---
def compute_style_status(my_picks, drafted, style_matrix, required, flex_slots):
    status = []
    drafted_set = set(drafted)
    my_set = set(my_picks)

    for style, cats in style_matrix.items():
        cat_choices_remaining = {}
        for cat, ing_list in cats.items():
            remaining_ing = [ing for ing in ing_list if ing not in drafted_set or ing in my_set]
            cat_choices_remaining[cat] = len(remaining_ing)

        satisfied = sum(any(ing in my_set for ing in ings) for cat, ings in cats.items())
        options = sum(1 for k,v in cat_choices_remaining.items() if v > 0)
        score = satisfied*2 + options
        status.append({
            "Style": style,
            "Satisfied Categories": satisfied,
            "Categories with Options Left": options,
            "Score": score
        })
    df = pd.DataFrame(status).sort_values(by=["Score","Satisfied Categories"], ascending=False)
    return df

with tab2:
    st.subheader("Viable Styles (live)")
    viab = compute_style_status(my_picks, drafted, style_matrix, required, flex_slots)
    st.dataframe(viab, use_container_width=True)

# --- Recommendations with opponent bias ---

def next_best_picks(my_picks, drafted, style_matrix, scarcity_df, required, flex_slots, top_k=15, bias_weight=0.0):
    drafted_set = set(drafted)
    my_set = set(my_picks)
    available_set = build_available_set(ingredients)

    cand = []
    for style, cats in style_matrix.items():
        for cat, ings in cats.items():
            for ing in ings:
                if ing in available_set and ing not in drafted_set:
                    cand.append((ing, cat, style))
    if not cand:
        return pd.DataFrame(columns=["Ingredient","Category","Style Coverage","Scarcity","Popularity","Bias Factor","Pick Value"])

    coverage = defaultdict(set)
    for ing, cat, style in cand:
        coverage[ing].add(style)

    sc = scarcity_df.set_index("Ingredient") if not scarcity_df.empty else pd.DataFrame()
    rows = []
    have_counts = Counter([ingredient_to_category.get(i, "Unknown") for i in my_set])
    cat_need_factor = {}
    for cat in ["Yeast","Hop","Adjunct","Base Malt","Specialty"]:
        required_min = required.get(cat, 0)
        have = have_counts.get(cat, 0)
        cat_need_factor[cat] = 1.5 if have < required_min else 1.0

    for ing, styles in coverage.items():
        cat = ingredient_to_category.get(ing, "Unknown")
        style_cov = len(styles)
        if not sc.empty and ing in sc.index and "Scarcity Score" in sc.columns:
            scarcity = float(sc.loc[ing]["Scarcity Score"])
        else:
            scarcity = 1.0 / max(style_cov, 1)
        need_bonus = cat_need_factor.get(cat, 1.0)
        popularity = float(early_signal.get(ing, 0.0))
        bias_factor = ingredient_style_bias(ing, style_matrix, style_bias)
        pick_value = (style_cov * 1.0 + scarcity * 2.0 + popularity * bias_weight) * need_bonus * bias_factor
        rows.append({
            "Ingredient": ing,
            "Category": cat,
            "Style Coverage": style_cov,
            "Scarcity": round(scarcity, 3),
            "Popularity": round(popularity, 3),
            "Bias Factor": round(bias_factor, 2),
            "Pick Value": round(pick_value, 3)
        })

    df = pd.DataFrame(rows).sort_values(by=["Pick Value","Bias Factor","Scarcity","Style Coverage"], ascending=[False,False,False,False])
    return df.head(top_k)

with tab3:
    st.subheader("Best Next Picks (live, opponent-aware)")
    recs = next_best_picks(my_picks, drafted, style_matrix, scarcity_df, required, flex_slots, bias_weight=bias_weight)
    st.dataframe(recs, use_container_width=True)

# --- Block Picks (deny their build) ---

def block_picks(drafted, my_picks, top_k=15):
    available_set = build_available_set(ingredients)
    opp_picks = [d for d in drafted if d not in set(my_picks)]
    recent = list(reversed(opp_picks))[:3]
    suggestions = defaultdict(int)

    for ing in recent:
        for (a,b), cnt in pair_lookup.items():
            if a == ing and b in available_set and b not in set(drafted):
                suggestions[b] += cnt

    remaining = []
    for ing, score in suggestions.items():
        remaining.append((ing, score, early_signal.get(ing, 0.0)))
    if not remaining:
        return pd.DataFrame(columns=["Ingredient","Block Score","Popularity Cue"])

    df = pd.DataFrame(remaining, columns=["Ingredient","Block Score","Popularity Cue"])
    df = df.sort_values(["Block Score","Popularity Cue"], ascending=[False,False]).head(top_k)
    return df

with tab4:
    st.subheader("Blocks and Opponent Predictions")

    # --- Per-player draft summary and predictions ---
    pred_rows = []
    for p in players:
        picks_p = teams.get(p, [])
        style_guess = "N/A"
        if picks_p:
            viab_p = compute_style_status(picks_p, drafted, style_matrix, required, flex_slots)
            if not viab_p.empty:
                style_guess = viab_p.iloc[0]["Style"]
        recs_p = next_best_picks(picks_p, drafted, style_matrix, scarcity_df, required, flex_slots, top_k=3, bias_weight=bias_weight)
        next_guess = ", ".join(recs_p["Ingredient"].tolist()) if not recs_p.empty else ""
        pred_rows.append({
            "Player": p,
            "Picks": ", ".join(picks_p),
            "Likely Style": style_guess,
            "Likely Next Picks": next_guess
        })
    pred_df = pd.DataFrame(pred_rows)
    st.markdown("### Player Tendencies")
    st.dataframe(pred_df, use_container_width=True)

    st.markdown("### Block Suggestions")
    if opponent_model is None:
        st.info("Add opponent_model.json to enable block suggestions.")
    blocks = block_picks(drafted, my_picks, top_k=15)
    st.dataframe(blocks, use_container_width=True)

# --- Mock draft simulation helpers ---

def sim_available_candidates(style_matrix, ingredients, drafted):
    """Return dict of ingredient->category that are still available and present in 2025 pool."""
    avail_set = build_available_set(ingredients)
    drafted_set = set(drafted)
    cand = {}
    for style, cats in style_matrix.items():
        for cat, ings in cats.items():
            for ing in ings:
                if ing in avail_set and ing not in drafted_set:
                    cand.setdefault(ing, ingredient_to_category.get(ing, cat))
    return cand

def sim_opponent_pick(round_idx, cand_map, early_signal, base_malt_run=False, yeast_run=False):
    """Choose an opponent pick based on historical early signal and simple scenario toggles."""
    if not cand_map:
        return None, None

    items = list(cand_map.items())
    weights = []
    for ing, cat in items:
        w = 1.0 + float(early_signal.get(ing, 0.0))
        if round_idx == 1 and base_malt_run and cat == "Base Malt":
            w *= 2.0
        if round_idx == 2 and yeast_run and cat == "Yeast":
            w *= 1.8
        if round_idx <= 2 and cat == "Specialty":
            w *= 0.6
        weights.append(max(w, 0.01))

    total = sum(weights)
    if total <= 0:
        weights = [1.0 for _ in weights]
        total = sum(weights)
    probs = [w/total for w in weights]
    idx = random.choices(range(len(items)), weights=probs, k=1)[0]
    ing, cat = items[idx]
    return ing, cat

def simulate_draft(sim_players, sim_rounds, your_pos, base_malt_run, yeast_run, bias_weight):
    """
    Run a full snake draft simulation:
    - Opponents pick based on early_signal + scenario
    - Your picks use the next_best_picks ranking (opponent-aware, bias-weighted)
    Returns: log (list of dict), my_picks_end, drafted_end
    """
    drafted_local = list(drafted)
    my_local = list(my_picks)

    log = []
    overall = 0

    for rnd in range(1, sim_rounds+1):
        order = list(range(1, sim_players+1)) if (rnd % 2 == 1) else list(range(sim_players, 0, -1))
        for seat in order:
            overall += 1
            cand_map = sim_available_candidates(style_matrix, ingredients, drafted_local)

            if seat == your_pos:
                recs = next_best_picks(my_local, drafted_local, style_matrix, scarcity_df, required, flex_slots, top_k=10, bias_weight=bias_weight)
                recs = recs[~recs["Ingredient"].isin(drafted_local)]
                if not recs.empty:
                    row = recs.iloc[0]
                    ing = row["Ingredient"]
                    cat = row["Category"]
                    reason = "your_top_pick"
                else:
                    if not cand_map:
                        break
                    ing, cat = random.choice(list(cand_map.items()))
                    reason = "fallback_random"
                my_local.append(ing)
                drafted_local.append(ing)
                log.append({"Round": rnd, "Overall": overall, "Seat": seat, "Team": "You", "Ingredient": ing, "Category": cat, "Reason": reason})
            else:
                ing, cat = sim_opponent_pick(rnd, cand_map, early_signal, base_malt_run, yeast_run)
                if ing is None:
                    continue
                drafted_local.append(ing)
                log.append({"Round": rnd, "Overall": overall, "Seat": seat, "Team": f"Opp {seat}", "Ingredient": ing, "Category": cat, "Reason": "opp_weighted"})

    return log, my_local, drafted_local

with tab5:
    st.subheader("Mock Draft Simulator")
    st.caption("Simulates a full snake draft using your current settings. Opponents pick via history/scenarios; your picks use the 'Best Next Picks' logic.")

    c1, c2, c3 = st.columns(3)
    sim_players = c1.number_input("Players", min_value=4, max_value=20, value=int(num_players), step=1, key="sim_players")
    sim_rounds = c2.number_input("Rounds", min_value=1, max_value=10, value=7, step=1, key="sim_rounds")
    your_pos_sim = c3.number_input("Your position", min_value=1, max_value=int(sim_players), value=int(draft_position), step=1, key="sim_your_pos")

    c4, c5, c6 = st.columns(3)
    scen_base_malt = c4.checkbox("Round 1 base malt run", value=True, key="scen_base_malt")
    scen_yeast = c5.checkbox("Round 2 yeast run", value=True, key="scen_yeast")
    sim_seed = c6.number_input("Random seed", min_value=0, max_value=10**9, value=42, step=1, key="sim_seed")

    run = st.button("Run mock draft", key="run_mock")
    if run:
        random.seed(int(sim_seed))
        log, my_local, drafted_local = simulate_draft(int(sim_players), int(sim_rounds), int(your_pos_sim), scen_base_malt, scen_yeast, bias_weight)

        st.markdown("#### Simulation Results")
        st.write(f"**Your picks ({len(my_local)}):** " + ", ".join(my_local))
        st.markdown("**Pick Log** (last 40 shown)")
        log_df = pd.DataFrame(log)
        st.dataframe(log_df.tail(40), use_container_width=True)

        st.markdown("#### Final Style Viability (top 15)")
        viab_sim = compute_style_status(my_local, drafted_local, style_matrix, required, flex_slots).head(15)
        st.dataframe(viab_sim, use_container_width=True)

with tab6:
    st.subheader("Team Summary")
<<<<<<< HEAD
    df_log = pd.DataFrame(st.session_state["draft_log"])
=======
    df_log = pd.DataFrame(
        st.session_state["draft_log"],
        columns=["Round", "Overall", "Player", "Ingredient", "Category"],
    )
>>>>>>> 7a51be55
    summary_rows = []
    for p in players:
        slots = {"Malt": "", "Hop": "", "Yeast": "", "Adjunct": "",
                 "Flex1": "", "Flex2": "", "Flex3": ""}
        if enable_round8:
            slots["Round8"] = ""
        flex_keys = ["Flex1", "Flex2", "Flex3"]
        flex_idx = 0
        player_rows = df_log[df_log["Player"] == p]
        for _, r in player_rows.iterrows():
            cat = r.get("Category", "")
            ing = r.get("Ingredient", "")
            bucket = bucket_for_rules(str(cat))
            if bucket in ["Malt", "Hop", "Yeast", "Adjunct"] and slots[bucket] == "":
                slots[bucket] = ing
            else:
                if flex_idx < len(flex_keys):
                    slots[flex_keys[flex_idx]] = ing
                    flex_idx += 1
                elif enable_round8:
                    slots["Round8"] = ing
        summary_rows.append({"Player": p, **slots})
    if summary_rows:
        summary_df = pd.DataFrame(summary_rows)
        st.dataframe(summary_df, use_container_width=True)

    st.subheader("Draft Results")
    edited = st.data_editor(df_log, num_rows="dynamic", use_container_width=True, key="draft_editor")
    if not edited.equals(df_log):
        st.session_state["draft_log"] = edited.to_dict("records")
        save_state({"players": players, "draft_log": st.session_state["draft_log"]})
        st.rerun()
    if not edited.empty:
        csv_bytes = edited.to_csv(index=False).encode("utf-8")
        st.download_button("Download CSV", csv_bytes, file_name="draft_results.csv", mime="text/csv")
        excel_buf = io.BytesIO()
        edited.to_excel(excel_buf, index=False)
        st.download_button(
            "Download Excel", excel_buf.getvalue(), file_name="draft_results.xlsx",
            mime="application/vnd.openxmlformats-officedocument.spreadsheetml.sheet"
        )

st.caption("Tip: Toggle Room Bias in the sidebar to lean into opponent tendencies. Blocks tab suggests denial picks based on the last few opponent selections.")<|MERGE_RESOLUTION|>--- conflicted
+++ resolved
@@ -635,14 +635,10 @@
 
 with tab6:
     st.subheader("Team Summary")
-<<<<<<< HEAD
-    df_log = pd.DataFrame(st.session_state["draft_log"])
-=======
     df_log = pd.DataFrame(
         st.session_state["draft_log"],
         columns=["Round", "Overall", "Player", "Ingredient", "Category"],
     )
->>>>>>> 7a51be55
     summary_rows = []
     for p in players:
         slots = {"Malt": "", "Hop": "", "Yeast": "", "Adjunct": "",
